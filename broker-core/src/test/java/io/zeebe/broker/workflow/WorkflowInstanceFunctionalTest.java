--- conflicted
+++ resolved
@@ -63,14 +63,9 @@
 
 public class WorkflowInstanceFunctionalTest {
 
-<<<<<<< HEAD
   private static EmbeddedBrokerRule brokerRule = new EmbeddedBrokerRule();
-  private static ClientApiRule apiRule = new ClientApiRule(brokerRule::getClientAddress);
+  private static ClientApiRule apiRule = new ClientApiRule(brokerRule::getAtomix);
   private static PartitionTestClient testClient;
-=======
-  public EmbeddedBrokerRule brokerRule = new EmbeddedBrokerRule();
-  public ClientApiRule apiRule = new ClientApiRule(brokerRule::getAtomix);
->>>>>>> cb9ea88a
 
   @ClassRule public static RuleChain ruleChain = RuleChain.outerRule(brokerRule).around(apiRule);
 
