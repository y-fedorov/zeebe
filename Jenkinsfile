// vim: set filetype=groovy:


def buildName = "${env.JOB_BASE_NAME.replaceAll("%2F", "-").replaceAll("\\.", "-").take(20)}-${env.BUILD_ID}"

pipeline {
    agent {
      kubernetes {
        cloud 'zeebe-ci'
        label "zeebe-ci-build_${buildName}"
        defaultContainer 'jnlp'
        yamlFile '.ci/podSpecs/distribution.yml'
      }
    }

    environment {
      NEXUS = credentials("camunda-nexus")
    }

    options {
        buildDiscarder(logRotator(daysToKeepStr: '-1', numToKeepStr: '10'))
        skipDefaultCheckout()
        timestamps()
        timeout(time: 120, unit: 'MINUTES')
    }

    stages {
        stage('Prepare') {
            steps {
                checkout scm
                container('maven') {
                    sh '.ci/scripts/distribution/prepare.sh'
                }
            }
        }

<<<<<<< HEAD
        stage('Verify') {
            failFast true
            parallel {
                stage('1 - Java Tests') {
                    steps {
                        withMaven(jdk: jdkVersion, maven: mavenVersion, mavenSettingsConfig: mavenSettingsConfig) {
                            sh 'mvn -B -T 1C verify -P skip-unstable-ci,retry-tests,parallel-tests'
                        }
                    }
                    post {
                        failure {
                            archiveArtifacts artifacts: '**/target/*-reports/**/*-output.txt,**/target/*-reports/**/TEST-*.xml,,**/**/*.dumpstream,**/**/hs_err_*.log', allowEmptyArchive: true
                        }
                    }
                }

                stage('2 - JMH') {
                    // delete this line to also run JMH on feature branch
                    when { anyOf { branch 'master'; branch 'develop' } }
                    agent { node { label 'ubuntu' } }

                    steps {
                        withMaven(jdk: jdkVersion, maven: mavenVersion, mavenSettingsConfig: mavenSettingsConfig) {
                            sh 'mvn -B integration-test -DskipTests -P jmh'
                        }
                    }

                    post {
                        success {
                            sh joinJmhResults
                            jmhReport 'target/jmh-result.json'
                        }
                    }
=======
        stage('Build (Go)') {
            steps {
                container('golang') {
                    sh '.ci/scripts/distribution/build-go.sh'
>>>>>>> 96d27b28
                }
            }

            post {
                always {
                    junit testResults: "**/*/TEST-*.xml", keepLongStdio: true
                }
            }
        }

        stage('Build (Java)') {
            steps {
                container('maven') {
                    sh '.ci/scripts/distribution/build-java.sh'
                }
            }

            post {
                always {
                    junit testResults: "**/*/TEST-*.xml", keepLongStdio: true
                }
            }
        }

        stage('Upload') {
            when { branch 'develop' }
            steps {
                container('maven') {
                    sh '.ci/scripts/distribution/upload.sh'
                }
            }
        }

        stage('Post') {
            parallel {
                stage('Docker') {
                    when { branch 'develop' }

                    environment {
                        VERSION = readMavenPom(file: 'parent/pom.xml').getVersion()
                    }

                    steps {
                        build job: 'zeebe-docker', parameters: [
                            string(name: 'BRANCH', value: env.BRANCH_NAME),
                            string(name: 'VERSION', value: env.VERSION),
                            booleanParam(name: 'IS_LATEST', value: env.BRANCH_NAME == 'master')
                        ]
                    }
                }

                stage('Docs') {
                    when { branch 'develop' }
                    steps {
                        build job: 'zeebe-docs', parameters: [
                            string(name: 'BRANCH', value: env.BRANCH_NAME),
                            booleanParam(name: 'LIVE', value: env.BRANCH_NAME == 'master')
                        ]
                    }
                }
            }
        }
    }
}<|MERGE_RESOLUTION|>--- conflicted
+++ resolved
@@ -34,46 +34,10 @@
             }
         }
 
-<<<<<<< HEAD
-        stage('Verify') {
-            failFast true
-            parallel {
-                stage('1 - Java Tests') {
-                    steps {
-                        withMaven(jdk: jdkVersion, maven: mavenVersion, mavenSettingsConfig: mavenSettingsConfig) {
-                            sh 'mvn -B -T 1C verify -P skip-unstable-ci,retry-tests,parallel-tests'
-                        }
-                    }
-                    post {
-                        failure {
-                            archiveArtifacts artifacts: '**/target/*-reports/**/*-output.txt,**/target/*-reports/**/TEST-*.xml,,**/**/*.dumpstream,**/**/hs_err_*.log', allowEmptyArchive: true
-                        }
-                    }
-                }
-
-                stage('2 - JMH') {
-                    // delete this line to also run JMH on feature branch
-                    when { anyOf { branch 'master'; branch 'develop' } }
-                    agent { node { label 'ubuntu' } }
-
-                    steps {
-                        withMaven(jdk: jdkVersion, maven: mavenVersion, mavenSettingsConfig: mavenSettingsConfig) {
-                            sh 'mvn -B integration-test -DskipTests -P jmh'
-                        }
-                    }
-
-                    post {
-                        success {
-                            sh joinJmhResults
-                            jmhReport 'target/jmh-result.json'
-                        }
-                    }
-=======
         stage('Build (Go)') {
             steps {
                 container('golang') {
                     sh '.ci/scripts/distribution/build-go.sh'
->>>>>>> 96d27b28
                 }
             }
 
