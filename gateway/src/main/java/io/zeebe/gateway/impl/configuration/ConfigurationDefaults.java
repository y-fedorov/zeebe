/*
 * Copyright © 2017 camunda services GmbH (info@camunda.com)
 *
 * Licensed under the Apache License, Version 2.0 (the "License");
 * you may not use this file except in compliance with the License.
 * You may obtain a copy of the License at
 *
 *     http://www.apache.org/licenses/LICENSE-2.0
 *
 * Unless required by applicable law or agreed to in writing, software
 * distributed under the License is distributed on an "AS IS" BASIS,
 * WITHOUT WARRANTIES OR CONDITIONS OF ANY KIND, either express or implied.
 * See the License for the specific language governing permissions and
 * limitations under the License.
 */
package io.zeebe.gateway.impl.configuration;

public class ConfigurationDefaults {

  public static final String DEFAULT_HOST = "0.0.0.0";
  public static final int DEFAULT_PORT = 26500;
  public static final String DEFAULT_CONTACT_POINT_HOST = "127.0.0.1";
<<<<<<< HEAD
  public static final int DEFAULT_CONTACT_POINT_PORT = 26501;
  public static final String DEFAULT_TRANSPORT_BUFFER_SIZE = "128M";
=======
  public static final int DEFAULT_CONTACT_POINT_PORT = 26505;
  public static final String DEFAULT_TRANSPORT_BUFFER_SIZE = "2M";
>>>>>>> cb9ea88a
  public static final int DEFAULT_MANAGEMENT_THREADS = 1;
  public static final String DEFAULT_REQUEST_TIMEOUT = "15s";
  public static final String DEFAULT_CLUSTER_NAME = "zeebe-cluster";
  public static final String DEFAULT_CLUSTER_MEMBER_ID = "gateway";
  public static final String DEFAULT_CLUSTER_HOST = "0.0.0.0";
  public static final int DEFAULT_CLUSTER_PORT = 26499;
}<|MERGE_RESOLUTION|>--- conflicted
+++ resolved
@@ -20,13 +20,8 @@
   public static final String DEFAULT_HOST = "0.0.0.0";
   public static final int DEFAULT_PORT = 26500;
   public static final String DEFAULT_CONTACT_POINT_HOST = "127.0.0.1";
-<<<<<<< HEAD
-  public static final int DEFAULT_CONTACT_POINT_PORT = 26501;
   public static final String DEFAULT_TRANSPORT_BUFFER_SIZE = "128M";
-=======
   public static final int DEFAULT_CONTACT_POINT_PORT = 26505;
-  public static final String DEFAULT_TRANSPORT_BUFFER_SIZE = "2M";
->>>>>>> cb9ea88a
   public static final int DEFAULT_MANAGEMENT_THREADS = 1;
   public static final String DEFAULT_REQUEST_TIMEOUT = "15s";
   public static final String DEFAULT_CLUSTER_NAME = "zeebe-cluster";
